--- conflicted
+++ resolved
@@ -65,13 +65,8 @@
     InternalChildren: [
         'split_view', 'main_content', 'sidebar_list',
         'sidebar_toggle_btn', 'menu_button',
-<<<<<<< HEAD
         'tasks_page', 'projects_page', 'clients_page', 'reports_page',
         'export_pdf_btn', 'period_filter', 'project_filter', 'client_filter',
-=======
-        'tasks_page', 'projects_page', 'clients_page', 'reports_page', 
-        'sidebar_compact_tracker', 'weekly_time_row',
->>>>>>> a93fc9d3
         'task_search', 'task_filter', 'task_list', 
         'prev_page_btn', 'next_page_btn', 'page_info', 'pagination_box',
         'project_search', 'add_project_btn', 'project_list',
@@ -1517,7 +1512,6 @@
     }
 
     /**
-<<<<<<< HEAD
      * Update weekly statistics in sidebar
      */
     async updateWeeklyStats() {
@@ -2432,19 +2426,6 @@
         } catch (error) {
             console.error('💥 Error opening PDF Export Preferences Dialog:', error);
         }
-=======
-     * Update weekly time display in real-time during tracking
-     */
-    async _updateWeeklyTimeRealTime(additionalSeconds) {
-        await this.timeUtils.updateWeeklyTimeDisplay(this._weekly_time_row, this.allTasks, additionalSeconds);
-    }
-
-    /**
-     * Update weekly time display (called when switching pages, loading data, etc.)
-     */
-    async updateWeeklyTime() {
-        await this.timeUtils.updateWeeklyTimeDisplay(this._weekly_time_row, this.allTasks);
->>>>>>> a93fc9d3
     }
 
 });